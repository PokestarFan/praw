--- conflicted
+++ resolved
@@ -14,10 +14,8 @@
 # along with reddit_api.  If not, see <http://www.gnu.org/licenses/>.
 from urlparse import urljoin
 
-<<<<<<< HEAD
 import settings
-=======
->>>>>>> bb5e30c3
+
 
 class URLDict(object):
     def __init__(self, *args):
@@ -42,57 +40,16 @@
     def group(self, *groups):
         return [url for url in (self._urls[key] for key in groups)]
 
-<<<<<<< HEAD
-urls = URLDict(("", {"reddit_url" : "",
-                     "api_url" : "api",
-                     "comments" : "comments",
-                     "help" : "help",
-                     "info" : "button_info",
-                     "logout" : "logout",
-                     "my_reddits" : "reddits/mine",
-                     "my_moderation" : "reddits/mine/moderator",
-                     "saved" : "saved",
-                     "view_captcha" : "captcha"}),
-               ("api/", {"comment" : "comment",
-                         "compose_message" : "compose",
-                         "del" : "del",
-                         "flair" : "flair",
-                         "flaircsv" : "flaircsv",
-                         "friend" : "friend",
-                         "login" : "login/%s",
-                         "new_captcha" : "new_captcha",
-                         "read_message" : "read_message",
-                         "register" : "register",
-                         "save" : "save",
-                         "search_reddit_names" : "search_reddit_names",
-                         "send_feedback" : "feedback",
-                         "site_admin" : "site_admin",
-                         "submit" : "submit",
-                         "subscribe" : "subscribe",
-                         "unfriend" : "unfriend",
-                         "unsave" : "unsave",
-                         "vote" : "vote"}),
-               ("message/",{"inbox" : "inbox",
-                            "moderator" : "moderator",
-                            "sent" : "sent"}),
-               ("r/", {"flairlist" : "%s/api/flairlist",
-                       "subreddit_about_page" : "%s/about",
-                       "subreddit_base" : "",
-                       "subreddit_page" : "%s"}),
-               ("user/", {"redditor_about_page" : "%s/about",
-                          "redditor_page" : "%s"}))
-=======
-urls = URLDict("http://www.reddit.com",
-               ("", {"reddit_url": "",
-                      "api_url": "api",
-                      "comments": "comments",
-                      "help": "help",
-                      "info": "button_info",
-                      "logout": "logout",
-                      "my_reddits": "reddits/mine",
-                      "my_moderation": "reddits/mine/moderator",
-                      "saved": "saved",
-                      "view_captcha": "captcha"}),
+urls = URLDict(("", {"reddit_url": "",
+                     "api_url": "api",
+                     "comments": "comments",
+                     "help": "help",
+                     "info": "button_info",
+                     "logout": "logout",
+                     "my_reddits": "reddits/mine",
+                     "my_moderation": "reddits/mine/moderator",
+                     "saved": "saved",
+                     "view_captcha": "captcha"}),
                ("api/", {"comment": "comment",
                          "compose_message": "compose",
                          "del": "del",
@@ -121,7 +78,6 @@
                        "subreddit_page": "%s"}),
                ("user/", {"redditor_about_page": "%s/about",
                           "redditor_page": "%s"}))
->>>>>>> bb5e30c3
 
 # URL Groups:
 urls.saved_links = urls.group("saved")